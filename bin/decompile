#!/usr/bin/env python3

# Standard lib imports
from os.path import abspath, dirname, join
import sys
import fileinput

# User-friendly command-line interface
import argparse
parser = argparse.ArgumentParser(description="An EVM bytecode disassembly decompiler that generates files for program analysis.")
parser.add_argument("-f", "--file", type=open, help="input EVM bytecode disassembly file to decompile")
<<<<<<< HEAD
parser.add_argument("-o", "--out", help="specify output file")
=======
>>>>>>> 68627730
parser.add_argument("-p", "--print", action="store_true", help="display Three-Address code output (default if no other output specified)")
parser.add_argument("-g", "--graph", action="store_true", help="generate .dot file of basic block relationships")
parser.add_argument("-t", "--tsv", action="store_true", help="generate tab-separated .facts files for Souffle")
args = parser.parse_args()

# Prepend ../src to $PATH so the project modules can be imported below
src_path = join(dirname(abspath(__file__)), "../src")
sys.path.insert(0, src_path)

# Local project imports
import exporter
import tac_cfg
import dataflow

cfg = None

# Determine method of file input
<<<<<<< HEAD
if args.file:
  cfg = tac_cfg.TACGraph.from_dasm(args.file)
else:
  cfg = tac_cfg.TACGraph.from_dasm(fileinput.input())
=======
if args.file == None:
  cfg = tac_cfg.TACGraph.from_dasm(fileinput.input())
else:
  cfg = tac_cfg.TACGraph.from_dasm(args.file)
>>>>>>> 68627730

# Apply data flow analysis
dataflow.stack_analysis(cfg)

# Process command-line arguments to determine outputs
if args.graph:
<<<<<<< HEAD
  out_file = args.out if args.out else "cfg.dot"
  exporter.CFGDotExporter(cfg).export(out_file)

if args.tsv:
  exporter.CFGTsvExporter(cfg).export()

if args.print or (not args.graph and not args.tsv):
  result = exporter.CFGStringExporter(cfg).export()
  if args.out:
    with open(args.out, "w") as f:
      f.write(result)
  else:
    print(result)

=======
  exporter.CFGDotExporter(cfg).export()
if args.tsv:
  exporter.CFGTsvExporter(cfg).export()
if args.print or (not args.graph and not args.tsv):
  exporter.CFGPrintExporter(cfg).export()
>>>>>>> 68627730
<|MERGE_RESOLUTION|>--- conflicted
+++ resolved
@@ -9,10 +9,7 @@
 import argparse
 parser = argparse.ArgumentParser(description="An EVM bytecode disassembly decompiler that generates files for program analysis.")
 parser.add_argument("-f", "--file", type=open, help="input EVM bytecode disassembly file to decompile")
-<<<<<<< HEAD
 parser.add_argument("-o", "--out", help="specify output file")
-=======
->>>>>>> 68627730
 parser.add_argument("-p", "--print", action="store_true", help="display Three-Address code output (default if no other output specified)")
 parser.add_argument("-g", "--graph", action="store_true", help="generate .dot file of basic block relationships")
 parser.add_argument("-t", "--tsv", action="store_true", help="generate tab-separated .facts files for Souffle")
@@ -30,24 +27,16 @@
 cfg = None
 
 # Determine method of file input
-<<<<<<< HEAD
 if args.file:
   cfg = tac_cfg.TACGraph.from_dasm(args.file)
 else:
   cfg = tac_cfg.TACGraph.from_dasm(fileinput.input())
-=======
-if args.file == None:
-  cfg = tac_cfg.TACGraph.from_dasm(fileinput.input())
-else:
-  cfg = tac_cfg.TACGraph.from_dasm(args.file)
->>>>>>> 68627730
 
 # Apply data flow analysis
 dataflow.stack_analysis(cfg)
 
 # Process command-line arguments to determine outputs
 if args.graph:
-<<<<<<< HEAD
   out_file = args.out if args.out else "cfg.dot"
   exporter.CFGDotExporter(cfg).export(out_file)
 
@@ -60,12 +49,4 @@
     with open(args.out, "w") as f:
       f.write(result)
   else:
-    print(result)
-
-=======
-  exporter.CFGDotExporter(cfg).export()
-if args.tsv:
-  exporter.CFGTsvExporter(cfg).export()
-if args.print or (not args.graph and not args.tsv):
-  exporter.CFGPrintExporter(cfg).export()
->>>>>>> 68627730
+    print(result)