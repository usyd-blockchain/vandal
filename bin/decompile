#!/usr/bin/env python3

# Standard lib imports
from os.path import abspath, dirname, join
import sys
import argparse
import logging

# Prepend ../src to $PATH so the project modules can be imported below
src_path = join(dirname(abspath(__file__)), "../src")
sys.path.insert(0, src_path)

# Local project imports
import exporter
import dataflow
import tac_cfg
import settings

# Version string to display with -v
VERSION = """\
+------------------------------+
| Vandal EVM Decompiler v0.0.3 |
| (c) The University of Sydney |
+------------------------------+\
"""


# Define a version() function in case we want dynamic version strings later
def version():
  return VERSION


# Configure argparse
parser = argparse.ArgumentParser(
           description="An EVM bytecode disassembly decompiler that generates "
                       "three-address code for program analysis. Use config.ini "
                       "to set further configuration options.")

parser.add_argument("-a",
                    "--disassembly",
                    action="store_true",
                    default=False,
                    help="decompile dissassembled input. Overrides '-b'.")

parser.add_argument("-b",
                    "--bytecode",
                    action="store_true",
                    default=False,
                    help="disassemble and decompile bytecode input. This is "
                         "the default mode.")

parser.add_argument("-g",
                    "--graph",
                    nargs="?",
                    const="graph.dot",
                    metavar="FILE",
                    default=None,
                    help="generate a visual representation of basic block "
                         "relationships with the format inferred from the "
                         "given output filename (cfg.dot by default). "
                         "Non-DOT formats like pdf, png, etc. require "
                         "Graphviz to be installed. Use html to generate "
                         "an interactive web page of the graph.")

parser.add_argument("-t",
                    "--tsv",
                    nargs="?",
                    const="",
                    metavar="DIR",
                    default=None,
                    help="generate tab-separated .facts files for Souffle "
                         "and write files to the specified directory, which "
                         "will be recursively created if it does not exist "
                         "(current working directory by default).")

parser.add_argument("-d",
                    "--dominators",
                    action="store_true",
                    default=False,
                    help="If producing tsv output, also include graph "
                         "dominator relations.")

parser.add_argument("-o",
                    "--opcodes",
                    nargs="*",
                    default=[],
                    metavar="OPCODE",
                    help="If producing tsv output, also include relations "
                         "encoding all occurrences of the specified "
                         "list of opcodes. Opcode X will be stored in "
                         "op_X.facts.")

parser.add_argument("-c",
                    "--config",
                    metavar="CFG_STRING",
                    help="override settings from the configuration files "
                         "in the format \"key1=value1, key2=value2...\" "
                         "(with the quotation marks).")

parser.add_argument("-C",
                    "--config_file",
                    default=settings._CONFIG_LOC_,
                    metavar="FILE",
                    help="read the settings from the given file; "
                         "any given settings will override the defaults. "
                         "Read from config.ini if not set.")

parser.add_argument("-v",
                    "--verbose",
                    action="store_true",
                    help="emit verbose debug output to stderr.")

parser.add_argument("-vv",
                    "--prolix",
                    action="store_true",
                    help="higher verbosity level, including extra debug "
                         "messages from dataflow analysis and elsewhere.")

parser.add_argument("-n",
                    "--no_out",
                    action="store_true",
                    help="do not output decompiled graph.")

parser.add_argument("-V",
                    "--version",
                    action="store_true",
                    help="show program's version number and exit.")

parser.add_argument("infile",
                    nargs="?",
                    type=argparse.FileType("r"),
                    default=sys.stdin,
                    help="file from which decompiler input should be read "
                         "(stdin by default).")

parser.add_argument("outfile",
                    nargs="?",
                    type=argparse.FileType("w"),
                    default=sys.stdout,
                    help="file to which decompiler output should be written "
                         "(stdout by default).")

# Parse the arguments.
args = parser.parse_args()

# Set up logger, with appropriate log level depending on verbosity.
log_level = logging.WARNING
if args.prolix:
  log_level = logging.DEBUG
elif args.verbose:
  log_level = logging.INFO
logging.basicConfig(format='%(levelname)s: %(message)s', level=log_level)

# Handle --version
if args.version:
  print(version())
  sys.exit(1)

# Always show version for log_level >= LOW
logging.info("\n" + version())

# Initialise data flow settings.
settings.import_config(args.config_file)

# Override config file with any provided settings.
if args.config is not None:
  pairs = [pair.split("=") for pair in args.config.replace(" ", "").split(",")]
  for k,v in pairs:
    settings.set_from_string(k, v)

# Build TAC CFG from input file
try:
  logging.info("Reading from %s", args.infile.name)
  if args.disassembly:
    cfg = tac_cfg.TACGraph.from_dasm(args.infile)
  else:
    cfg = tac_cfg.TACGraph.from_bytecode(args.infile)
  logging.info("Initial CFG generation completed.")

# Catch a Control-C and exit with UNIX failure status 1
except KeyboardInterrupt:
  logging.critical("\nInterrupted by user")
  sys.exit(1)

<<<<<<< HEAD
# Initialise data flow settings.
settings.import_config(args.config_file)

# Override config file with any provided settings.
if args.config is not None:
  pairs = [pair.split("=") for pair in args.config.replace(" ", "").split(",")]
  for k, v in pairs:
    settings.set_from_string(k, v)

=======
>>>>>>> 28b71381
# Run data flow analysis
dataflow.analyse_graph(cfg)

# Generate output using the requested exporter(s)
if not args.no_out:
  logging.info("Writing string output.")
  print(exporter.CFGStringExporter(cfg).export(), file=args.outfile)

if args.graph is not None:
  logging.info("Drawing CFG image.")
  exporter.CFGDotExporter(cfg).export(args.graph)

if args.tsv is not None:
  logging.info("Writing TSV output.")
  exporter.CFGTsvExporter(cfg).export(output_dir=args.tsv,
                                      dominators=args.dominators,
                                      out_opcodes=args.opcodes)<|MERGE_RESOLUTION|>--- conflicted
+++ resolved
@@ -182,7 +182,6 @@
   logging.critical("\nInterrupted by user")
   sys.exit(1)
 
-<<<<<<< HEAD
 # Initialise data flow settings.
 settings.import_config(args.config_file)
 
@@ -192,8 +191,6 @@
   for k, v in pairs:
     settings.set_from_string(k, v)
 
-=======
->>>>>>> 28b71381
 # Run data flow analysis
 dataflow.analyse_graph(cfg)
 
