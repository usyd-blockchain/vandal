#!/usr/bin/env python3

# Standard lib imports
from os.path import abspath, dirname, join
import sys
import fileinput
import argparse
<<<<<<< HEAD
=======
parser = argparse.ArgumentParser(description="An EVM bytecode disassembly decompiler that generates files for program analysis.")
parser.add_argument("-f", "--file", type=open, help="input EVM bytecode disassembly file to decompile")
parser.add_argument("-o", "--out", help="specify output file")
parser.add_argument("-p", "--print", action="store_true", help="display Three-Address code output (default if no other output specified)")
parser.add_argument("-g", "--graph", action="store_true", help="generate .dot file of basic block relationships")
parser.add_argument("-t", "--tsv", action="store_true", help="generate tab-separated .facts files for Souffle")
args = parser.parse_args()
>>>>>>> bf11390e

# Prepend ../src to $PATH so the project modules can be imported below
src_path = join(dirname(abspath(__file__)), "../src")
sys.path.insert(0, src_path)

# Local project imports
import exporter
import tac_cfg
<<<<<<< HEAD
import logger

ll, lm, lh = logger.log_low, logger.log_med, logger.log_high

# Version string to display with -v
VERSION = "Ethereum Decompiler v0.0.1"

# Define a version() function in case we want dynamic version strings later
def version():
  return VERSION

# Mapping of arguments to output exporters
arg_exporters = {
  "print": exporter.CFGPrintExporter,
  "graph": exporter.CFGDotExporter,
  "tsv": exporter.CFGTsvExporter,
}

# Configure argparse
parser = argparse.ArgumentParser(
           description="An EVM bytecode disassembly decompiler that generates"
                       " three-address code for program analysis.")

parser.add_argument("-o",
                    "--optimise",
                    action="store_true",
                    help="apply optimizations to the TAC output")

parser.add_argument("-p",
                    "--print",
                    action="store_true",
                    default=True,
                    help="print three-address code to stdout "
                         "(the default)")

parser.add_argument("-g",
                    "--graph",
                    action="store_true",
                    help="generate .dot file of basic block relationships")

parser.add_argument("-t",
                    "--tsv",
                    action="store_true",
                    help="generate tab-separated .facts files for Souffle")

parser.add_argument("-v",
                    "--verbose",
                    action="store_true",
                    help="produce more verbose debug output")

parser.add_argument("-V",
                    "--version",
                    action="store_true",
                    help="display the version number and exit")

parser.add_argument('infile', nargs='?',
                    type=argparse.FileType('r'),
                    default=sys.stdin,
                    help="file from which decompiler input should be read "
                         "(stdin by default)")

# Do the argparsing
args = parser.parse_args()

# Set global LOG_LEVEL to HIGH if --verbose flag given
if args.verbose:
  logger.LOG_LEVEL = logger.Verbosity.HIGH

# Handle version display
if args.version:
  print(version())
  sys.exit(0)

# Always show version for log_level >= LOW
ll(version())

# Build TAC CFG from input file
try:
  lh("Reading from {}", args.infile.name)
  cfg = tac_cfg.TACGraph.from_dasm(args.infile)
except KeyboardInterrupt:
  logger.log("\nInterrupted by user")
  sys.exit(1)

# Apply optimisations to TAC CFG
if args.optimise:
  ll("Applying optimisation fold_constants to TAC CFG")
  optimise.fold_constants(cfg)
  ll("Recalculating edges in TAC CFG")
  cfg.recheck_jumps()

# Generate output using the requested exporter(s)
for arg, exporter in arg_exporters.items():
  if getattr(args, arg):
    exporter(cfg).export()
=======
import dataflow

cfg = None

# Determine method of file input
if args.file:
  cfg = tac_cfg.TACGraph.from_dasm(args.file)
else:
  cfg = tac_cfg.TACGraph.from_dasm(fileinput.input())

# Apply data flow analysis
dataflow.stack_analysis(cfg)

# Process command-line arguments to determine outputs
if args.graph:
  out_file = args.out if args.out else "cfg.dot"
  exporter.CFGDotExporter(cfg).export(out_file)

if args.tsv:
  exporter.CFGTsvExporter(cfg).export()

if args.print or (not args.graph and not args.tsv):
  result = exporter.CFGStringExporter(cfg).export()
  if args.out:
    with open(args.out, "w") as f:
      f.write(result)
  else:
    print(result)
>>>>>>> bf11390e
<|MERGE_RESOLUTION|>--- conflicted
+++ resolved
@@ -5,16 +5,6 @@
 import sys
 import fileinput
 import argparse
-<<<<<<< HEAD
-=======
-parser = argparse.ArgumentParser(description="An EVM bytecode disassembly decompiler that generates files for program analysis.")
-parser.add_argument("-f", "--file", type=open, help="input EVM bytecode disassembly file to decompile")
-parser.add_argument("-o", "--out", help="specify output file")
-parser.add_argument("-p", "--print", action="store_true", help="display Three-Address code output (default if no other output specified)")
-parser.add_argument("-g", "--graph", action="store_true", help="generate .dot file of basic block relationships")
-parser.add_argument("-t", "--tsv", action="store_true", help="generate tab-separated .facts files for Souffle")
-args = parser.parse_args()
->>>>>>> bf11390e
 
 # Prepend ../src to $PATH so the project modules can be imported below
 src_path = join(dirname(abspath(__file__)), "../src")
@@ -22,52 +12,48 @@
 
 # Local project imports
 import exporter
+import dataflow
 import tac_cfg
-<<<<<<< HEAD
 import logger
 
 ll, lm, lh = logger.log_low, logger.log_med, logger.log_high
 
 # Version string to display with -v
-VERSION = "Ethereum Decompiler v0.0.1"
+VERSION = """\
++------------------------------+
+| Ethereum Decompiler v0.0.1   |
+| (c) The University of Sydney |
++------------------------------+\
+"""
 
 # Define a version() function in case we want dynamic version strings later
 def version():
   return VERSION
-
-# Mapping of arguments to output exporters
-arg_exporters = {
-  "print": exporter.CFGPrintExporter,
-  "graph": exporter.CFGDotExporter,
-  "tsv": exporter.CFGTsvExporter,
-}
 
 # Configure argparse
 parser = argparse.ArgumentParser(
            description="An EVM bytecode disassembly decompiler that generates"
                        " three-address code for program analysis.")
 
-parser.add_argument("-o",
-                    "--optimise",
-                    action="store_true",
-                    help="apply optimizations to the TAC output")
-
-parser.add_argument("-p",
-                    "--print",
-                    action="store_true",
-                    default=True,
-                    help="print three-address code to stdout "
-                         "(the default)")
-
 parser.add_argument("-g",
                     "--graph",
-                    action="store_true",
-                    help="generate .dot file of basic block relationships")
+                    nargs="?",
+                    const="graph.dot",
+                    metavar="FILE",
+                    default=None,
+                    help="generate .dot file of basic block relationships "
+                         "with the given filename (or `./cfg.dot` by default)")
 
 parser.add_argument("-t",
                     "--tsv",
-                    action="store_true",
-                    help="generate tab-separated .facts files for Souffle")
+                    nargs="?",
+                    const="",
+                    metavar="DIR",
+                    default=None,
+                    help="generate tab-separated .facts files for Souffle "
+                         "and write files to the specified directory, which "
+                         "will be recursively created if it does not exist "
+                         "(current working directory by default)")
 
 parser.add_argument("-v",
                     "--verbose",
@@ -77,13 +63,21 @@
 parser.add_argument("-V",
                     "--version",
                     action="store_true",
-                    help="display the version number and exit")
+                    help="show program's version number and exit")
 
-parser.add_argument('infile', nargs='?',
-                    type=argparse.FileType('r'),
+parser.add_argument("infile",
+                    nargs="?",
+                    type=argparse.FileType("r"),
                     default=sys.stdin,
                     help="file from which decompiler input should be read "
                          "(stdin by default)")
+
+parser.add_argument("outfile",
+                    nargs="?",
+                    type=argparse.FileType("w"),
+                    default=sys.stdout,
+                    help="file to which decompiler output should be written "
+                         "(stdout by default)")
 
 # Do the argparsing
 args = parser.parse_args()
@@ -92,10 +86,10 @@
 if args.verbose:
   logger.LOG_LEVEL = logger.Verbosity.HIGH
 
-# Handle version display
+# Handle --version
 if args.version:
   print(version())
-  sys.exit(0)
+  sys.exit(1)
 
 # Always show version for log_level >= LOW
 ll(version())
@@ -104,48 +98,24 @@
 try:
   lh("Reading from {}", args.infile.name)
   cfg = tac_cfg.TACGraph.from_dasm(args.infile)
+  ll("TAC CFG generation completed")
+
+# Catch a Control-C and exit with UNIX failure status 1
 except KeyboardInterrupt:
   logger.log("\nInterrupted by user")
   sys.exit(1)
 
-# Apply optimisations to TAC CFG
-if args.optimise:
-  ll("Applying optimisation fold_constants to TAC CFG")
-  optimise.fold_constants(cfg)
-  ll("Recalculating edges in TAC CFG")
-  cfg.recheck_jumps()
+ll("Applying stack analysis TAC CFG")
+dataflow.stack_analysis(cfg)
 
 # Generate output using the requested exporter(s)
-for arg, exporter in arg_exporters.items():
-  if getattr(args, arg):
-    exporter(cfg).export()
-=======
-import dataflow
+ll("Writing string output")
+print(exporter.CFGStringExporter(cfg).export(), file=args.outfile)
 
-cfg = None
+if args.graph is not None:
+  ll("Writing DOT output")
+  exporter.CFGDotExporter(cfg).export(args.graph)
 
-# Determine method of file input
-if args.file:
-  cfg = tac_cfg.TACGraph.from_dasm(args.file)
-else:
-  cfg = tac_cfg.TACGraph.from_dasm(fileinput.input())
-
-# Apply data flow analysis
-dataflow.stack_analysis(cfg)
-
-# Process command-line arguments to determine outputs
-if args.graph:
-  out_file = args.out if args.out else "cfg.dot"
-  exporter.CFGDotExporter(cfg).export(out_file)
-
-if args.tsv:
-  exporter.CFGTsvExporter(cfg).export()
-
-if args.print or (not args.graph and not args.tsv):
-  result = exporter.CFGStringExporter(cfg).export()
-  if args.out:
-    with open(args.out, "w") as f:
-      f.write(result)
-  else:
-    print(result)
->>>>>>> bf11390e
+if args.tsv is not None:
+  ll("Writing TSV output")
+  exporter.CFGTsvExporter(cfg).export(args.tsv)