#!/usr/bin/env python3

# Standard lib imports
import fileinput

# Local project imports
from cfglib import *

<<<<<<< HEAD
from destackify import *

cfg = ControlFlowGraph(fileinput.input())

#print(cfg)

destack = Destackifier()

for block in cfg.blocks:
	print(block)

	ops, stack, num = destack.convert_block(block)

	for op in ops:
		print(str(op))

	print()
	print(stack)
	print(num)

	print("\n-----\n")

=======
from stacksizeanalysis import *

cfg = ControlFlowGraph(fileinput.input())

entry, exit = run_analysis(cfg)
for block in cfg.blocks:
	print("Entry stack:", entry[block])
	print(block)
	print(block_stack_delta(block), "stack elements added.")
	print("Exit stack:", exit[block])
	print()
>>>>>>> 8f7eea21
<|MERGE_RESOLUTION|>--- conflicted
+++ resolved
@@ -4,41 +4,15 @@
 import fileinput
 
 # Local project imports
-from cfglib import *
-
-<<<<<<< HEAD
-from destackify import *
+from cfglib import ControlFlowGraph
+from stacksizeanalysis import run_analysis, block_stack_delta
 
 cfg = ControlFlowGraph(fileinput.input())
-
-#print(cfg)
-
-destack = Destackifier()
+entry, exit = run_analysis(cfg)
 
 for block in cfg.blocks:
-	print(block)
-
-	ops, stack, num = destack.convert_block(block)
-
-	for op in ops:
-		print(str(op))
-
-	print()
-	print(stack)
-	print(num)
-
-	print("\n-----\n")
-
-=======
-from stacksizeanalysis import *
-
-cfg = ControlFlowGraph(fileinput.input())
-
-entry, exit = run_analysis(cfg)
-for block in cfg.blocks:
-	print("Entry stack:", entry[block])
-	print(block)
-	print(block_stack_delta(block), "stack elements added.")
-	print("Exit stack:", exit[block])
-	print()
->>>>>>> 8f7eea21
+  print("Entry stack:", entry[block])
+  print(block)
+  print(block_stack_delta(block), "stack elements added.")
+  print("Exit stack:", exit[block])
+  print()