"""cfg.py: Base classes for representing Control Flow Graphs (CFGs)"""

import abc
import typing as t
<<<<<<< HEAD
import logging

=======
>>>>>>> 3d1f6a9c
import patterns


class ControlFlowGraph(patterns.Visitable):
  """Abstract base class for a Control Flow Graph (CFG)"""

  __STR_SEP = "\n\n-----\n\n"

  @abc.abstractmethod
  def __init__(self):
    """Create a new empty ControlFlowGraph"""

    self.blocks = []
    """List of BasicBlock objects"""

    self.root = None
    """The root BasicBlock object, or None for the empty graph"""

  def __len__(self):
    return len(self.blocks)

  def __str__(self):
    return self.__STR_SEP.join(str(b) for b in self.blocks)

  def remove_block(self, block:'BasicBlock') -> None:
    """
    Remove the given block from the graph, disconnecting all incident edges.
    """
    if block == self.root:
      self.root = None

    for p in list(block.preds):
      self.remove_edge(p, block)
    for s in list(block.succs):
      self.remove_edge(block, s)

    self.blocks.remove(block)

  def add_block(self, block:'BasicBlock') -> None:
    """
    Add the given block to the graph, assuming it does not already exist.
    """
    if block not in self.blocks:
      self.blocks.append(block)

  def has_edge(self, head:'BasicBlock', tail:'BasicBlock') -> bool:
    """
    True iff the edge between head and tail exists in the graph.
    """
    return tail in head.succs

  def remove_edge(self, head:'BasicBlock', tail:'BasicBlock') -> None:
    """Remove the CFG edge that goes from head to tail."""
    if tail in head.succs:
      head.succs.remove(tail)
    if head in tail.preds:
      tail.preds.remove(head)

  def add_edge(self, head:'BasicBlock', tail:'BasicBlock'):
    """Add a CFG edge that goes from head to tail."""
    if tail not in head.succs:
      head.succs.append(tail)
    if head not in tail.preds:
      tail.preds.append(head)

  def get_blocks_by_pc(self, pc:int) -> t.List['BasicBlock']:
    """Return the blocks whose spans include the given program counter value."""
    blocks = []
    for block in self.blocks:
      if block.entry <= pc <= block.exit:
        blocks.append(block)
    return blocks

  def get_block_by_ident(self, ident:str) -> 'BasicBlock':
    """Return the block with the specified identifier, if it exists."""
    for block in self.blocks:
      if block.ident() == ident:
        return block
    return None

  def recalc_preds(self) -> None:
    """
    Given a cfg where block successor lists are populated,
    also repopulate the predecessor lists, after emptying them.
    """
    for block in self.blocks:
      block.preds = []
    for block in self.blocks:
      for successor in block.succs:
        successor.preds.append(block)

<<<<<<< HEAD
=======
  def reaches(self, block: 'BasicBlock', dests: t.Iterable['BasicBlock']) -> bool:
    """
    Determines if a block can reach any of the given destination blocks

    Args:
      block: Any block that is part of the tac_cfg the class was initialised with
      dests: A list of dests to check reachability with
    """
    if block in dests:
      return True
    queue = [block]
    traversed = []
    while queue:
      curr_block = queue.pop()
      traversed.append(curr_block)
      for b in dests:
        if b in curr_block.succs:
          return True
      for b in curr_block.succs:
        if b not in traversed:
          queue.append(b)
    return False

>>>>>>> 3d1f6a9c
  def transitive_closure(self, origin_addresses:t.Iterable[int]) \
  -> t.Iterable['BasicBlock']:
    """
    Return a list of blocks reachable from the input addresses.

    Args:
        origin_addresses: the input addresses blocks from which are reachable
                          to be returned.
    """

    # Populate the work queue with the origin blocks for the transitive closure.
    queue = []
    for address in origin_addresses:
      for block in self.get_blocks_by_pc(address):
        if block not in queue:
          queue.append(block)
    reached = []

    # Follow all successor edges until we can find no more new blocks.
    while queue:
      block = queue.pop()
      reached.append(block)
      for succ in block.succs:
        if succ not in queue and succ not in reached:
          queue.append(succ)

    return reached

<<<<<<< HEAD
  def remove_unreachable_blocks(self, origin_addresses:t.Iterable[int]=[0]) \
=======
  def remove_unreachable_code(self, origin_addresses:t.Iterable[int]=[0]) \
>>>>>>> 3d1f6a9c
  -> t.Iterable['BasicBlock']:
    """
    Remove all blocks not reachable from the program entry point.

    NB: if not all jumps have been resolved, unreached blocks may actually
    be reachable.

    Args:
        origin_addresses: default value: [0], entry addresses, blocks from which
                          are unreachable to be deleted.

    Returns:
        An iterable of the blocks which were removed.
    """

    reached = self.transitive_closure(origin_addresses)
    removed = []
    for block in list(self.blocks):
      if block not in reached:
        removed.append(block)
        self.remove_block(block)
    return removed

  def edge_list(self) -> t.Iterable[t.Tuple['BasicBlock', 'BasicBlock']]:
    """
    Returns:
      a list of the CFG's edges, with each edge in the form
      `(pred, succ)` where pred and succ are object references.
    """
    return [(p, s) for p in self.blocks for s in p.succs]

  def sorted_traversal(self, key=lambda b: b.entry, reverse=False) -> t.Generator['BasicBlock', None, None]:
    """
    Generator for a sorted shallow copy of BasicBlocks contained in this graph.

    Args:
      key: A function of one argument that is used to extract a comparison key
        from each block. By default, the comparison key is
        :obj:`BasicBlock.entry`.
      reverse: If set to `True`, then the blocks are sorted as if each
        comparison were reversed. Default is `False`.

    Returns:
      A generator of :obj:`BasicBlock` objects, yielded in order according to
      `key` and `reverse`.
    """
    # Create a new list of sorted blocks and yield from it
    yield from sorted(self.blocks, key=key, reverse=reverse)

  def accept(self, visitor:patterns.Visitor,
             generator:t.Generator['BasicBlock', None, None]=None):
    """
    Visitor design pattern: accepts a Visitor instance and visits every node
    in the CFG in an arbitrary order.

    Args:
      visitor: instance of a Visitor
      generator: generator from which :obj:`BasicBlock` objects will be
        retrieved when recursing. By default the blocks are recursed in
        an arbitrary order.
    """
    super().accept(visitor)

    generator = generator or self.blocks

    if len(self.blocks) > 0 and visitor.can_visit(type(self.blocks[0])):
      for b in generator:
        b.accept(visitor)

  @property
  def has_unresolved_jump(self) -> bool:
    """True iff any block in this cfg contains an unresolved jump."""
    return any(b.has_unresolved_jump for b in self.blocks)


class BasicBlock(patterns.Visitable):
  """
  Abstract base class for a single basic block (node) in a CFG. Each block has
  references to its predecessor and successor nodes in the graph structure.

  A BasicBlock must contain exactly one entry point at the start and
  exactly one exit point at the end, with no branching in between.
  That is, program flow must be linear/sequential within a basic block.

  Args:
    entry (int, default None): entry index.
    exit (int, default None): exit index.

  Raises:
    ValueError: if entry or exit is a negative int.
  """

  _STR_SEP = "---"

  @abc.abstractmethod
  def __init__(self, entry:int=None, exit:int=None):
    if entry is not None and entry < 0:
      raise ValueError("entry must be a positive integer or zero")

    if exit is not None and exit < 0:
      raise ValueError("exit must be a positive integer or zero")

    self.entry = entry
    """Index of the first operation contained in this node."""

    self.exit = exit
    """Index of the last operation contained in this node."""

    self.preds = []
    """List of nodes which pass control to this node (predecessors)."""

    self.succs = []
    """List of nodes which receive control from this node (successors)."""

    self.has_unresolved_jump = False
    """True if the node contains a jump whose destination is a variable."""

    self.ident_suffix = ""
    """
    Extra information to be appended to this block's identifier.
    Used, for example, to differentiate duplicated blocks.
    """

  def __len__(self):
    """Returns the number of lines of code contained within this block."""
    if self.exit is None or self.entry is None:
      return 0
    return self.exit - self.entry

  def __str__(self):
    entry, exit = map(lambda n: hex(n) if n is not None else 'Unknown',
                      (self.entry, self.exit))
    b_id = self.ident() if self.entry is not None else "Unidentified"
    head = "Block {}\n[{}:{}]".format(b_id, entry, exit)
    pred = "Predecessors: [{}]".format(", ".join(b.ident() for b in self.preds))
    succ = "Successors: [{}]".format(", ".join(b.ident() for b in self.succs))
    unresolved = "\nHas unresolved jump." if self.has_unresolved_jump else ""
    return "\n".join([head, self._STR_SEP, pred, succ]) + unresolved

  def ident(self) -> str:
    """
    Returns this block's unique identifier, which is its entry value.

    Raises:
      ValueError if the block's entry is None.
    """
    if self.entry is None:
      raise ValueError("Can't compute ident() for block with unknown entry")
    return hex(self.entry) + self.ident_suffix<|MERGE_RESOLUTION|>--- conflicted
+++ resolved
@@ -2,11 +2,7 @@
 
 import abc
 import typing as t
-<<<<<<< HEAD
-import logging
-
-=======
->>>>>>> 3d1f6a9c
+
 import patterns
 
 
@@ -98,8 +94,6 @@
       for successor in block.succs:
         successor.preds.append(block)
 
-<<<<<<< HEAD
-=======
   def reaches(self, block: 'BasicBlock', dests: t.Iterable['BasicBlock']) -> bool:
     """
     Determines if a block can reach any of the given destination blocks
@@ -123,7 +117,6 @@
           queue.append(b)
     return False
 
->>>>>>> 3d1f6a9c
   def transitive_closure(self, origin_addresses:t.Iterable[int]) \
   -> t.Iterable['BasicBlock']:
     """
@@ -152,11 +145,7 @@
 
     return reached
 
-<<<<<<< HEAD
   def remove_unreachable_blocks(self, origin_addresses:t.Iterable[int]=[0]) \
-=======
-  def remove_unreachable_code(self, origin_addresses:t.Iterable[int]=[0]) \
->>>>>>> 3d1f6a9c
   -> t.Iterable['BasicBlock']:
     """
     Remove all blocks not reachable from the program entry point.
