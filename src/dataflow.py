"""dataflow.py: fixed-point, dataflow, static analyses for CFGs"""

import time

import cfg
import evm_cfg
import tac_cfg
import lattice
import memtypes
from memtypes import VariableStack
import settings
import logger

<<<<<<< HEAD

def analyse_graph(cfg:tac_cfg.TACGraph,
                  max_iterations:int=-1, bailout_seconds:int=-1,
                  remove_unreachable:bool=False,
                  collect_analytics:bool=False):
=======
def analyse_graph(cfg:tac_cfg.TACGraph):
>>>>>>> 7ed02947
  """
  Infer a CFG's structure by performing dataflow analyses to resolve new edges,
  until a fixed-point, the max time or max iteration count is reached.

  Args:
      cfg: the graph to analyse; will be modified in-place.
<<<<<<< HEAD
      max_iterations: the maximum number of times to perform the analysis step.
                      A negative value means no maximum.
      bailout_seconds: break out of the analysis loop if the time spent exceeds
                       this value. Not a hard cap as subsequent analysis steps
                       are required, and at least one iteration will always
                       be performed. A negative value means no maximum.
      remove_unreachable: upon completion of the analysis, if there are blocks
                          unreachable from the contract root, remove them.
      collect_analytics: if true, return a dict of information about the
                         contract, else return an empty dict
  """

  anal_results = {}
  if collect_analytics:
    anal_results["bailout"] = False

=======
  """

  bail_time = settings.bailout_seconds
>>>>>>> 7ed02947
  start_clock = time.clock()
  i = 0

  # Perform the stack analysis until we reach a fixed-point or a max is
  # exceeded. We alternately infer new edges that can be inferred.
  while i != settings.max_iterations:
    loop_start_clock = time.clock()
    i += 1
    modified = stack_analysis(cfg)
    modified |= cfg.clone_ambiguous_jump_blocks()
    if not modified:
      break

    # If the next analysis step will require more than the remaining time
    # or we have already exceeded our time budget, break out.
    loop_time = time.clock() - loop_start_clock
    elapsed = time.clock() - start_clock
<<<<<<< HEAD
    if bailout_seconds >= 0:
      if elapsed > bailout_seconds or 2*loop_time > bailout_seconds - elapsed:
        if collect_analytics:
          anal_results["bailout"] = True
          anal_results["bail_time"] = elapsed
=======
    if bail_time >= 0:
      if elapsed > bail_time or 2*loop_time > bail_time - elapsed:
>>>>>>> 7ed02947
        break

  if collect_analytics:
      anal_results["num_clones"] = i

  # Perform a final analysis step, generating throws from invalid jumps
  cfg.hook_up_def_site_jumps()
<<<<<<< HEAD
  stack_analysis(cfg, mutate_jumps=True, generate_throws=True)

  dupe_counts = {}
  if collect_analytics:
    # Find out which blocks were duplicated how many times,
    for b in cfg.blocks:
      entry = hex(b.entry)
      if entry not in dupe_counts:
        dupe_counts[entry] = 0
      dupe_counts[entry] += 1

  # ...and merge any blocks that were split.
  # As well as extract jump destinations directly from def-sites if they were
  # not inferrable during the dataflow steps.
=======
  
  # Save the settings in order to restore them after final stack analysis
  pre_mutate_jumps = settings.mutate_jumps
  pre_generate_throws = settings.generate_throws
  
  # Perform the final analysis
  settings.mutate_jumps = settings.final_mutate_jumps
  settings.generate_throws = settings.final_generate_throws
  stack_analysis(cfg)
  
  # Perform final graph manipulations
>>>>>>> 7ed02947
  cfg.merge_duplicate_blocks(ignore_preds=True, ignore_succs=True)
  cfg.hook_up_def_site_jumps()
  cfg.prop_vars_between_blocks()
  cfg.make_stack_names_unique()

  # Clean up any unreachable blocks in the graph if necessary.
<<<<<<< HEAD
  if remove_unreachable:
    removed = cfg.remove_unreachable_code()
    if collect_analytics:
      anal_results["unreachable_blocks"] = [b.ident() for b in removed]

  if collect_analytics:
    # accrue general graph data
    # per-block scheme: (indegree, outdegree, multiplicity)
    anal_results["num_blocks"] = len(cfg)
    block_dict = {}
    for b in cfg.blocks:
      multiplicity = dupe_counts[b.ident()] if b.ident() in dupe_counts else 0
      block_dict[b.ident()] = (len(b.preds), len(b.succs), multiplicity)
    anal_results["blocks"] = block_dict
    anal_results["funcs"] = [sig for sig in cfg.public_function_sigs() if sig is not None]

  return anal_results
=======
  if settings.remove_unreachable:
    cfg.remove_unreachable_code()
 
  # Restore settings
  settings.mutate_jumps = pre_mutate_jumps
  settings.generate_throws = pre_generate_throws


>>>>>>> 7ed02947

def stack_analysis(cfg:tac_cfg.TACGraph) -> bool:
  """
  Determine all possible stack states at block exits. The stack size should be
  the maximum possible size, and the variables on the stack should obtain the
  maximal set of values possible at that stack position at a given point of
  program execution.

  Args:
    cfg: the graph to analyse.

  Returns:
    True iff the graph was modified.
  """

  # True iff the graph was structurally modified at some point.
  graph_modified = False

  # Initialise all entry and exit stacks to be empty.
  if settings.reinit_stacks:
    for block in cfg.blocks:
      block.symbolic_overflow = False
      block.entry_stack = VariableStack()
      block.exit_stack = VariableStack()

  # Initialise a worklist with blocks that have no precedessors
  queue = [block for block in cfg.blocks if len(block.preds) == 0]
  visited = {block: False for block in cfg.blocks}

  # The number of times any stack has changed during a step of the analysis
  # since the last time the structure of the graph was modified.
  unmod_stack_changed_count = 0
  graph_size = len(cfg.blocks)

  # Holds the join of all states this entry stack has ever been in.
  cumulative_entry_stacks = {block.ident(): VariableStack()
                             for block in cfg.blocks}

  # Churn until we reach a fixed point.
  while queue:
    curr_block = queue.pop(0)

    # If there was no change to the entry stack, then there will be no
    # change to the exit stack; no need to do anything for this block.
    # But visit everything at least once.
    if not curr_block.build_entry_stack() and visited[curr_block]:
      continue

    # If a symbolic overflow occurred, the exit stack did not change,
    # and we can similarly skip the rest of the processing.
    if curr_block.build_exit_stack():
      continue

    if settings.mutate_blockwise:
      # Hook up edges from the changed stack after each block has been handled,
      # rather than all at once at the end. The graph evolves as we go.

      if settings.hook_up_stack_vars:
        curr_block.hook_up_stack_vars()
        curr_block.apply_operations(settings.set_valued_ops)

      if settings.hook_up_jumps:
        old_succs = list(curr_block.succs)
        modified = curr_block.hook_up_jumps()
        graph_modified |= modified

        if modified:
          # Some successors of a modified block may need to be rechecked.
          queue += [s for s in old_succs if s not in queue]

          if settings.widen_variables:
            cumulative_entry_stacks = {block.ident(): VariableStack()
                                       for block in cfg.blocks}
          if settings.clamp_large_stacks:
            unmod_stack_changed_count = 0
            for succ in curr_block.succs:
              visited[succ] = False

    if settings.widen_variables:
      # If a variable's possible value set might be practically unbounded,
      # it must be widened in order for our analysis not to take forever.
      # Additionally, the widening threshold should be set low enough that
      # computations involving those large stack variables don't take too long.

      cume_stack = cumulative_entry_stacks[curr_block.ident()]
      cumulative_entry_stacks[curr_block.ident()] = VariableStack.join(cume_stack,
                                                        curr_block.entry_stack)

      # Check for each stack variable whether it needs widening.
      for i in range(len(cume_stack)):
        v = cume_stack.value[i]

        if len(v) > settings.widen_threshold:
          logger.log("Widening {} in block {}"
                     .format(curr_block.entry_stack.value[i].identifier,
                             curr_block.ident()))
          logger.log("  Accumulated values: {}".format(cume_stack.value[i]))
          cume_stack.value[i] = memtypes.Variable.top()
          curr_block.entry_stack.value[i].value = cume_stack.value[i].value

    if settings.clamp_large_stacks:
      # As variables can grow in size, stacks can grow in depth.
      # If a stack is getting unmanageably deep, we may choose to freeze its
      # maximum depth at some point.
      # If graph_size visited blocks change their stack states without
      # the structure of the graph being changed, then we assume there is a
      # positive cycle that will overflow the stacks. Clamp max stack size to
      # current maximum in response.

      if visited[curr_block]:
        unmod_stack_changed_count += 1

      if unmod_stack_changed_count > graph_size:
        # clamp all stacks at their current sizes, if they are large enough.
        for b in cfg.blocks:
          new_size = max(len(b.entry_stack), len(b.exit_stack))
          if new_size >= settings.clamp_stack_minimum:
            b.entry_stack.set_max_size(new_size)
            b.exit_stack.set_max_size(new_size)

    queue += [s for s in curr_block.succs if s not in queue]
    visited[curr_block] = True

  # Recondition the graph if desired, to hook up new relationships
  # possible to determine after having performed stack analysis.
  if settings.hook_up_stack_vars:
    cfg.hook_up_stack_vars()
    cfg.apply_operations()
  if settings.hook_up_jumps:
    graph_modified |= cfg.hook_up_jumps()
    graph_modified |= cfg.add_missing_split_edges()

  return graph_modified


def stack_size_analysis(cfg:cfg.ControlFlowGraph):
  """
  Determine the stack size for each basic block within the given CFG
  at both entry and exit points, if it can be known. If there are multiple
  possible stack sizes a value of BOTTOM is instead assigned.

  To calculate this information the entry point of the CFG is assigned a
  stack size of zero, and all others are given an "unknown" value, TOP.
  Then for each block, calculate its entry size by taking the meet of
  the exit sizes of its predecessors. Its own exit size is then its
  entry size plus the delta incurred by the instructions in its body.
  """

  def block_stack_delta(block:evm_cfg.EVMBasicBlock):
    """Calculate the net effect on the stack size of executing
    the instruction sequence within a block."""

    # if it's a TAC Block, then there's no need to go through the
    # EVM operations again.
    if isinstance(block, tac_cfg.TACBasicBlock):
      return len(block.stack_adds) - block.stack_pops

    delta = 0

    for op in block.evm_ops:
      delta += op.opcode.stack_delta()

    return delta

  # Stack size information per block at entry and exit points.
  entry_info = {block: lattice.IntLatticeElement.top() for block in cfg.blocks}
  exit_info = {block: lattice.IntLatticeElement.top() for block in cfg.blocks}
  block_deltas = {block: lattice.IntLatticeElement(block_stack_delta(block))
                  for block in cfg.blocks}

  # Add a distinguished empty-stack start block which does nothing.
  start_block = evm_cfg.EVMBasicBlock()
  exit_info[start_block] = lattice.IntLatticeElement(0)

  # We will initialise entry stack size of all blocks with no predecesors
  # to zero in order to reason about the stack within a connected component.
  init_blocks = ({cfg.root} if cfg.root is not None else {}) | \
                 {block for block in cfg.blocks if len(block.preds) == 0}

  for block in init_blocks:
    block.preds.append(start_block)

  # Find the fixed point that is the meet-over-paths solution
  queue = list(cfg.blocks)

  while queue:
    current = queue.pop()

    # Calculate the new entry value for the current block.
    new_entry = lattice.IntLatticeElement.meet_all([exit_info[p]
                                                   for p in current.preds])

    # If the entry value changed, we have to recompute
    # its exit value, and the entry value for its successors, eventually.
    if new_entry != entry_info[current]:
      entry_info[current] = new_entry
      exit_info[current] = new_entry + block_deltas[current]
      queue += current.succs

  # Remove the start block that was added.
  for block in init_blocks:
    block.preds.pop()

  return (entry_info, exit_info)<|MERGE_RESOLUTION|>--- conflicted
+++ resolved
@@ -11,30 +11,15 @@
 import settings
 import logger
 
-<<<<<<< HEAD
 
 def analyse_graph(cfg:tac_cfg.TACGraph,
-                  max_iterations:int=-1, bailout_seconds:int=-1,
-                  remove_unreachable:bool=False,
                   collect_analytics:bool=False):
-=======
-def analyse_graph(cfg:tac_cfg.TACGraph):
->>>>>>> 7ed02947
   """
   Infer a CFG's structure by performing dataflow analyses to resolve new edges,
   until a fixed-point, the max time or max iteration count is reached.
 
   Args:
       cfg: the graph to analyse; will be modified in-place.
-<<<<<<< HEAD
-      max_iterations: the maximum number of times to perform the analysis step.
-                      A negative value means no maximum.
-      bailout_seconds: break out of the analysis loop if the time spent exceeds
-                       this value. Not a hard cap as subsequent analysis steps
-                       are required, and at least one iteration will always
-                       be performed. A negative value means no maximum.
-      remove_unreachable: upon completion of the analysis, if there are blocks
-                          unreachable from the contract root, remove them.
       collect_analytics: if true, return a dict of information about the
                          contract, else return an empty dict
   """
@@ -42,12 +27,7 @@
   anal_results = {}
   if collect_analytics:
     anal_results["bailout"] = False
-
-=======
-  """
-
   bail_time = settings.bailout_seconds
->>>>>>> 7ed02947
   start_clock = time.clock()
   i = 0
 
@@ -65,16 +45,11 @@
     # or we have already exceeded our time budget, break out.
     loop_time = time.clock() - loop_start_clock
     elapsed = time.clock() - start_clock
-<<<<<<< HEAD
-    if bailout_seconds >= 0:
-      if elapsed > bailout_seconds or 2*loop_time > bailout_seconds - elapsed:
+    if bail_time >= 0:
+      if elapsed > bail_time or 2*loop_time > bail_time - elapsed:
         if collect_analytics:
           anal_results["bailout"] = True
           anal_results["bail_time"] = elapsed
-=======
-    if bail_time >= 0:
-      if elapsed > bail_time or 2*loop_time > bail_time - elapsed:
->>>>>>> 7ed02947
         break
 
   if collect_analytics:
@@ -82,22 +57,6 @@
 
   # Perform a final analysis step, generating throws from invalid jumps
   cfg.hook_up_def_site_jumps()
-<<<<<<< HEAD
-  stack_analysis(cfg, mutate_jumps=True, generate_throws=True)
-
-  dupe_counts = {}
-  if collect_analytics:
-    # Find out which blocks were duplicated how many times,
-    for b in cfg.blocks:
-      entry = hex(b.entry)
-      if entry not in dupe_counts:
-        dupe_counts[entry] = 0
-      dupe_counts[entry] += 1
-
-  # ...and merge any blocks that were split.
-  # As well as extract jump destinations directly from def-sites if they were
-  # not inferrable during the dataflow steps.
-=======
   
   # Save the settings in order to restore them after final stack analysis
   pre_mutate_jumps = settings.mutate_jumps
@@ -107,17 +66,33 @@
   settings.mutate_jumps = settings.final_mutate_jumps
   settings.generate_throws = settings.final_generate_throws
   stack_analysis(cfg)
+
+  # Restore settings
+  settings.mutate_jumps = pre_mutate_jumps
+  settings.generate_throws = pre_generate_throws
+
+  # Collect analytics about how frequently blocks were duplicated during
+  # the analysis.
+  dupe_counts = {}
+  if collect_analytics:
+    # Find out which blocks were duplicated how many times,
+    for b in cfg.blocks:
+      entry = hex(b.entry)
+      if entry not in dupe_counts:
+        dupe_counts[entry] = 0
+      else:
+        dupe_counts[entry] += 1
   
-  # Perform final graph manipulations
->>>>>>> 7ed02947
+  # Perform final graph manipulations, and merging any blocks that were split.
+  # As well as extract jump destinations directly from def-sites if they were
+  # not inferrable during previous dataflow steps.
   cfg.merge_duplicate_blocks(ignore_preds=True, ignore_succs=True)
   cfg.hook_up_def_site_jumps()
   cfg.prop_vars_between_blocks()
   cfg.make_stack_names_unique()
 
   # Clean up any unreachable blocks in the graph if necessary.
-<<<<<<< HEAD
-  if remove_unreachable:
+  if settings.remove_unreachable:
     removed = cfg.remove_unreachable_code()
     if collect_analytics:
       anal_results["unreachable_blocks"] = [b.ident() for b in removed]
@@ -134,16 +109,7 @@
     anal_results["funcs"] = [sig for sig in cfg.public_function_sigs() if sig is not None]
 
   return anal_results
-=======
-  if settings.remove_unreachable:
-    cfg.remove_unreachable_code()
- 
-  # Restore settings
-  settings.mutate_jumps = pre_mutate_jumps
-  settings.generate_throws = pre_generate_throws
-
-
->>>>>>> 7ed02947
+
 
 def stack_analysis(cfg:tac_cfg.TACGraph) -> bool:
   """
