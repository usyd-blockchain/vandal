--- conflicted
+++ resolved
@@ -47,7 +47,7 @@
     elapsed = time.clock() - start_clock
     if bail_time >= 0:
       if elapsed > bail_time or 2*loop_time > bail_time - elapsed:
-<<<<<<< HEAD
+        logging.info("Bailed out after %s seconds", elapsed)
         if settings.collect_analytics:
           anal_results["bailout"] = True
           anal_results["bail_time"] = elapsed
@@ -55,13 +55,9 @@
 
   if settings.collect_analytics:
       anal_results["num_clones"] = i
-=======
-        logging.info("Bailed out after %s seconds.", elapsed)
-        break
-
-  logging.info("Completed %s dataflow iterations.", i)
+
+  logging.info("Dataflow iterations: %s", i)
   logging.info("Finalising graph.")
->>>>>>> fbc7d9c7
 
   # Perform a final analysis step, generating throws from invalid jumps
   cfg.hook_up_def_site_jumps()
@@ -76,25 +72,21 @@
   # Perform the final analysis.
   stack_analysis(cfg)
 
-<<<<<<< HEAD
   # Collect analytics about how frequently blocks were duplicated during
   # the analysis.
   dupe_counts = {}
   if settings.collect_analytics:
-    # Find out which blocks were duplicated how many times,
+    # Find out which blocks were duplicated how many times.
     for b in cfg.blocks:
       entry = hex(b.entry)
       if entry not in dupe_counts:
         dupe_counts[entry] = 0
       else:
         dupe_counts[entry] += 1
-  
+ 
   # Perform final graph manipulations, and merging any blocks that were split.
   # As well as extract jump destinations directly from def-sites if they were
   # not inferrable during previous dataflow steps.
-=======
-  # Perform final graph manipulations.
->>>>>>> fbc7d9c7
   cfg.merge_duplicate_blocks(ignore_preds=True, ignore_succs=True)
   cfg.hook_up_def_site_jumps()
   cfg.prop_vars_between_blocks()
@@ -102,19 +94,15 @@
 
   # Clean up any unreachable blocks in the graph if necessary.
   if settings.remove_unreachable:
-<<<<<<< HEAD
     removed = cfg.remove_unreachable_code()
     if settings.collect_analytics:
       anal_results["unreachable_blocks"] = [b.ident() for b in removed]
-=======
-    logging.info("Culling unreachable blocks.")
-    cfg.remove_unreachable_code()
->>>>>>> fbc7d9c7
+    logging.info("Removed %s unreachable blocks.", len(removed))
 
   # Restore settings.
   settings.restore()
 
-<<<<<<< HEAD
+  logging.info("Produced control flow graph with %s basic blocks.", len(cfg))
   if settings.collect_analytics:
     # accrue general graph data
     # per-block scheme: (indegree, outdegree, multiplicity)
@@ -124,13 +112,21 @@
       multiplicity = dupe_counts[b.ident()] if b.ident() in dupe_counts else 0
       block_dict[b.ident()] = (len(b.preds), len(b.succs), multiplicity)
     anal_results["blocks"] = block_dict
-    anal_results["funcs"] = [sig for sig in cfg.public_function_sigs() if sig is not None]
+    anal_results["funcs"] = [sig for sig in cfg.public_function_sigs()
+                             if sig is not None]
+    logging.info("Detected %s public function signatures.",
+                 len(anal_results["funcs"]))
+    
+    if len(block_dict) > 0:
+      avg_clone = sum([v[2] for v in block_dict.values()])/len(block_dict)
+      if avg_clone > 0:
+        logging.info("Procedure cloning occurred during analysis; "
+                     "blocks were cloned on average of %.2f times each.",
+                     avg_clone)
 
   return anal_results
 
 
-=======
->>>>>>> fbc7d9c7
 def stack_analysis(cfg:tac_cfg.TACGraph) -> bool:
   """
   Determine all possible stack states at block exits. The stack size should be
