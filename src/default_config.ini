# The user can change the settings here (which are the defaults), or
# override them in bin/config.ini, or by providing appropriate command line
# flags.
# Fuller descriptions of what these settings do are provided in src/settings.py

# Don't modify this section header.
[DEFAULT]

# The maximum number of times to perform the graph analysis step.
# A negative value means no maximum.
max_iterations = -1

# Begin breaking out of the analysis loop if the time spent exceeds this value.
# A negative value means no maximum.
bailout_seconds = -1

# Upon completion of the analysis, if there are blocks unreachable from the
# contract root, remove them.
remove_unreachable = False

# Raise an exception if an empty stack is popped.
die_on_empty_pop = False

# Do not apply changes to exit stacks after a symbolic overflow occurrs
# in their blocks.
skip_stack_on_overflow = True

# Reinitialise all blocks' exit stacks to be empty.
reinit_stacks = True

# After completing the analysis, propagate entry stack values into blocks.
hook_up_stack_vars = True

# Connect any new edges that can be inferred after performing the analysis.
hook_up_jumps = True

# JUMPIs with known conditions become JUMPs (or are deleted).
mutate_jumps = False

# JUMP and JUMPI instructions with invalid destinations become THROW and
# THROWIs.
generate_throws = False

# Mutate jumps in the final analysis phase.
final_mutate_jumps = False

# generate throws in the final analysis phase.
final_generate_throws = True

# Hook up stack vars and/or hook up jumps after each block rather than after
# the whole analysis is complete.
mutate_blockwise = True

# If stacks start growing without bound, reduce the maximum stack size in order
# to hasten convergence.
clamp_large_stacks = True

# Stack sizes will not be clamped smaller than this value.
clamp_stack_minimum = 20

# If any computed variable's number of possible values exceeds a given
# threshold, widen its value to Top.
widen_variables = True

# Widen if the size of a given variable exceeds this value,
# and widen_variables is True.
widen_threshold = 10

# If True, apply arithmetic operations to variables with multiple values;
# otherwise, only apply them to variables whose value is definite.
set_valued_ops = True

# If true, dataflow analysis will return a dict of information about
# the contract, otherwise return an empty dict.
analytics = False

<<<<<<< HEAD
# Attempt to extract solidity functions.
extract_functions = True

# Tag block names with the function(s) they belong to.
mark_functions = False
=======
# If true, then unrecognised opcodes and invalid disassembly
# will not be skipped, but will result in an error.
strict = False
>>>>>>> 28b71381
<|MERGE_RESOLUTION|>--- conflicted
+++ resolved
@@ -74,14 +74,12 @@
 # the contract, otherwise return an empty dict.
 analytics = False
 
-<<<<<<< HEAD
 # Attempt to extract solidity functions.
 extract_functions = True
 
 # Tag block names with the function(s) they belong to.
 mark_functions = False
-=======
+
 # If true, then unrecognised opcodes and invalid disassembly
 # will not be skipped, but will result in an error.
 strict = False
->>>>>>> 28b71381
