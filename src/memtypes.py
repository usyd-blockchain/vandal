# BSD 3-Clause License
#
# Copyright (c) 2016, 2017, The University of Sydney. All rights reserved.
#
# Redistribution and use in source and binary forms, with or without
# modification, are permitted provided that the following conditions are met:
#
# * Redistributions of source code must retain the above copyright notice, this
#   list of conditions and the following disclaimer.
#
# * Redistributions in binary form must reproduce the above copyright notice,
#   this list of conditions and the following disclaimer in the documentation
#   and/or other materials provided with the distribution.
#
# * Neither the name of the copyright holder nor the names of its
#   contributors may be used to endorse or promote products derived from
#   this software without specific prior written permission.
#
# THIS SOFTWARE IS PROVIDED BY THE COPYRIGHT HOLDERS AND CONTRIBUTORS "AS IS"
# AND ANY EXPRESS OR IMPLIED WARRANTIES, INCLUDING, BUT NOT LIMITED TO, THE
# IMPLIED WARRANTIES OF MERCHANTABILITY AND FITNESS FOR A PARTICULAR PURPOSE ARE
# DISCLAIMED. IN NO EVENT SHALL THE COPYRIGHT HOLDER OR CONTRIBUTORS BE LIABLE
# FOR ANY DIRECT, INDIRECT, INCIDENTAL, SPECIAL, EXEMPLARY, OR CONSEQUENTIAL
# DAMAGES (INCLUDING, BUT NOT LIMITED TO, PROCUREMENT OF SUBSTITUTE GOODS OR
# SERVICES; LOSS OF USE, DATA, OR PROFITS; OR BUSINESS INTERRUPTION) HOWEVER
# CAUSED AND ON ANY THEORY OF LIABILITY, WHETHER IN CONTRACT, STRICT LIABILITY,
# OR TORT (INCLUDING NEGLIGENCE OR OTHERWISE) ARISING IN ANY WAY OUT OF THE USE
# OF THIS SOFTWARE, EVEN IF ADVISED OF THE POSSIBILITY OF SUCH DAMAGE.

"""memtypes.py: Symbolic representations of ways of storing information
in the ethereum machine."""

import abc
import copy
import typing as t
from itertools import zip_longest, dropwhile

import src.settings as settings
from src.lattice import LatticeElement, SubsetLatticeElement as ssle

VAR_DEFAULT_NAME = "Var"
"""The fallback name when creating a fresh variable."""
VAR_RESULT_NAME = "Res"
"""The name to apply to variables resulting from an arithmetic operation."""


class Location(abc.ABC):
    """A generic storage location: variables, memory, static storage."""

    @property
    def identifier(self) -> str:
        """Return the string identifying this object."""
        return str(self)

    @property
    def is_const(self) -> bool:
        """True if the set of possible values this Location stores is known."""
        return False

    @property
    def is_unconstrained(self) -> bool:
        """
        True iff this variable could take on all possible values.
        """
        return self.values.is_top

    @property
    def values(self) -> ssle:
        """
        Return the set of values this location may contain.
        Generically, this set is unconstrained.
        """
        return ssle.top()


class Variable(ssle, Location):
    """
    A symbolic variable whose value is supposed to be
    the result of some TAC operation. Its size is 32 bytes.
    """

    SIZE = 32
    """Variables are 32 bytes in size."""

    CARDINALITY = 2 ** (SIZE * 8)
    """
    The number of distinct values this variable could contain.
    The maximum integer representable by this Variable is then CARDINALITY - 1.
    """

    def __init__(self, values: t.Iterable = None, name: str = VAR_DEFAULT_NAME,
                 def_sites: ssle = ssle.bottom()):
        """
        Args:
          values: the set of values this variable could take.
          name: the name that uniquely identifies this variable.
          def_sites: a set of locations (TACLocRefs) where this variable
                     was possibly defined.
        """

        # Make sure the input values are not out of range.
        mod = [] if values is None else [v % self.CARDINALITY for v in values]
        super().__init__(value=mod)
        self.name = name
        self.def_sites = def_sites

    def __deepcopy__(self, memodict={}):
        if self.is_top:
            return type(self).top(self.name, copy.deepcopy(self.def_sites, memodict))
        if self.is_bottom:
            return type(self).bottom(self.name, copy.deepcopy(self.def_sites, memodict))

        return type(self)(copy.deepcopy(self.value, memodict),
                          self.name,
                          copy.deepcopy(self.def_sites, memodict))
        # Note: type(self) dynamically obtains the Variable class.
        #       Hence, no explicit Variable constructor reference required.

    @property
    def values(self) -> ssle:
        """The value set this Variable contains."""
        return self

    @values.setter
    def values(self, vals: t.Iterable):
        """
        Set this Variable's value set, ensuring that they are all in range.

        Args:
          vals: an iterable of values that this Variable will hold
        """
        self.value = ssle(v % self.CARDINALITY for v in vals).value

    @property
    def identifier(self) -> str:
        """Return the string identifying this object."""
        return self.name

    @property
    def is_true(self) -> bool:
        """
        True iff all values contained in this variable are nonzero.
        N.B. is_true is not the inverse of is_false, as Variables are not bivalent.
        """
        if not self.is_finite:
            return False
        return not any(c == 0 for c in self)

    @property
    def is_false(self) -> bool:
        """
        True iff all values contained in this variable are zero.
        N.B. is_false is not the inverse of is_true, as Variables are not bivalent.
        """
        if not self.is_finite:
            return False
        return not any(c != 0 for c in self)

    def __str__(self):
        if self.is_unconstrained:
            return self.identifier
<<<<<<< HEAD
        elif self.is_const:
            if settings.output_replace_var_values or self.identifier == "C":
                return hex(self.const_value)
            else:
                return self.identifier
        else:
            val_str = ", ".join([hex(val) for val in self.value])
            return "{{{}}}".format(val_str)
=======
        if self.is_const:
            return hex(self.const_value)
        val_str = ", ".join(hex(val) for val in sorted(self.value))
        return "{{{}}}".format(val_str)
>>>>>>> 6f19aadd

    def __repr__(self):
        return "<{0} object {1}, {2}>".format(
            self.__class__.__name__,
            hex(id(self)),
            self.__str__()
        )

    def __eq__(self, other):
<<<<<<< HEAD
        if self.is_const:
            return self.const_value == other
=======
>>>>>>> 6f19aadd
        return self.value == other

    def __hash__(self):
        if self.is_top:
            return hash(self.TOP_SYMBOL) ^ hash(self.name)
        else:
            # frozenset because plain old sets are unhashable
            return hash(frozenset(self.value)) ^ hash(self.name)

    @classmethod
    def meet(cls, a: 'Variable', b: 'Variable') -> 'Variable':
        """
        Return a Variable whose values and def sites are the
        intersections of the inputs value and def site sets.
        """
        vals = ssle.meet(a, b)
        sites = ssle.meet(a.def_sites, b.def_sites)
        if vals.is_top:
            return cls.top(def_sites=sites)
        return cls(values=vals, def_sites=sites)

    @classmethod
    def join(cls, a: 'Variable', b: 'Variable') -> 'Variable':
        """
        Return a Variable whose values and def sites are the
        unions of the inputs value and def site sets.
        """
        vals = ssle.join(a, b)
        sites = ssle.join(a.def_sites, b.def_sites)
        if vals.is_top:
            return cls.top(def_sites=sites)
        return cls(values=vals, def_sites=sites)

    @classmethod
    def top(cls, name=VAR_DEFAULT_NAME, def_sites: ssle = ssle.bottom()) -> 'Variable':
        """
        Return a Variable with Top value, and optionally set its name.

        Args:
          name: the name of the new variable.
          def_sites: a set of locations where this variable was possibly defined.
        """
        result = cls(name=name, def_sites=def_sites)
        result.value = cls._top_val()
        return result

    @classmethod
    def bottom(cls, name=VAR_DEFAULT_NAME, def_sites: ssle = ssle.bottom()) -> 'Variable':
        """
        Return a Variable with Bottom value, and optionally set its name.

        Args:
          name: the name of the new variable.
          def_sites: a set of locations where this variable was possibly defined.
        """
        return cls(values=cls._bottom_val(), name=name, def_sites=def_sites)

    @property
    def const_value(self):
        """If this variable is constant, return its value."""
        if not self.is_const:
            return None
        return next(iter(self))

    def complement(self) -> 'Variable':
        """
        Return the signed two's complement interpretation of this constant's values.
        """
        return type(self)(values=self.value.map(self.twos_comp),
                          name=VAR_RESULT_NAME)

    @classmethod
    def twos_comp(cls, v: int) -> int:
        """
        Return the signed two's complement interpretation of the given integer.
        """
        return v - cls.CARDINALITY if v & (cls.CARDINALITY >> 1) else v

    # EVM arithmetic operations follow.
    # For comparison operators, "True" and "False" are represented by Constants
    # with the value 1 and 0 respectively.
    # Op function names should be identical to the opcode names themselves.

    @classmethod
    def arith_op(cls, opname: str, args: t.Iterable['Variable'],
                 name=VAR_RESULT_NAME) -> 'Variable':
        """
        Apply the named arithmetic operation to the given Variables' values
        in all permutations, and return a Variable containing the result.

        Args:
          opname: the EVM operation to apply.
          args: a sequence of Variables whose length matches the
                arity of the specified operation.
          name: the name of the result Variable.
        """
        result = ssle.cartesian_map(getattr(cls, opname), args)
        return cls(values=result, name=name)

    @classmethod
    def ADD(cls, l: int, r: int) -> int:
        """Return the sum of the inputs."""
        return l + r

    @classmethod
    def MUL(cls, l: int, r: int) -> int:
        """Return the product of the inputs."""
        return l * r

    @classmethod
    def SUB(cls, l: int, r: int) -> int:
        """Return the difference of the inputs."""
        return l - r

    @classmethod
    def DIV(cls, l: int, r: int) -> int:
        """Return the quotient of the inputs."""
        return 0 if (r == 0) else (l // r)

    @classmethod
    def SDIV(cls, l: int, r: int) -> int:
        """Return the signed quotient of the inputs."""
        l_val, r_val = cls.twos_comp(l), cls.twos_comp(r)
        sign = 1 if ((l_val * r_val) >= 0) else -1
        return 0 if (r_val == 0) else (sign * (abs(l_val) // abs(r_val)))

    @classmethod
    def MOD(cls, v: int, m: int) -> int:
        """Modulo operator."""
        return 0 if (m == 0) else (v % m)

    @classmethod
    def SMOD(cls, v: int, m: int) -> int:
        """Signed modulo operator. The output takes the sign of v."""
        v_val, m_val = cls.twos_comp(v), cls.twos_comp(m)
        sign = 1 if (v_val >= 0) else -1
        return 0 if (m == 0) else (sign * (abs(v_val) % abs(m_val)))

    @classmethod
    def ADDMOD(cls, l: int, r: int, m: int) -> int:
        """Modular addition: return (l + r) modulo m."""
        return 0 if (m == 0) else ((l + r) % m)

    @classmethod
    def MULMOD(cls, l: int, r: int, m: int) -> int:
        """Modular multiplication: return (l * r) modulo m."""
        return 0 if (m == 0) else ((l * r) % m)

    @classmethod
    def EXP(cls, b: int, e: int) -> int:
        """Exponentiation: return b to the power of e."""
        return b ** e

    @classmethod
    def SIGNEXTEND(cls, b: int, v: int) -> int:
        """
        Return v, but with the high bit of its b'th byte extended all the way
        to the most significant bit of the output.
        """
        pos = 8 * (b + 1)
        mask = int("1" * ((cls.SIZE * 8) - pos) + "0" * pos, 2)
        val = 1 if (v & (1 << (pos - 1))) > 0 else 0

        return (v & mask) if (val == 0) else (v | ~mask)

    @classmethod
    def LT(cls, l: int, r: int) -> int:
        """Less-than comparison."""
        return 1 if (l < r) else 0

    @classmethod
    def GT(cls, l: int, r: int) -> int:
        """Greater-than comparison."""
        return 1 if (l > r) else 0

    @classmethod
    def SLT(cls, l: int, r: int) -> int:
        """Signed less-than comparison."""
        return 1 if (cls.twos_comp(l) < cls.twos_comp(r)) else 0

    @classmethod
    def SGT(cls, l: int, r: int) -> int:
        """Signed greater-than comparison."""
        return 1 if (cls.twos_comp(l) > cls.twos_comp(r)) else 0

    @classmethod
    def EQ(cls, l: int, r: int) -> int:
        """Equality comparison."""
        return 1 if (l == r) else 0

    @classmethod
    def ISZERO(cls, v: int) -> int:
        """1 if the input is zero, 0 otherwise."""
        return 1 if (v == 0) else 0

    @classmethod
    def AND(cls, l: int, r: int) -> int:
        """Bitwise AND."""
        return l & r

    @classmethod
    def OR(cls, l: int, r: int) -> int:
        """Bitwise OR."""
        return l | r

    @classmethod
    def XOR(cls, l: int, r: int) -> int:
        """Bitwise XOR."""
        return l ^ r

    @classmethod
    def NOT(cls, v: int) -> int:
        """Bitwise NOT."""
        return ~v

    @classmethod
    def BYTE(cls, b: int, v: int) -> int:
        """Return the b'th byte of v."""
        return (v >> ((cls.SIZE - b) * 8)) & 0xFF


class MetaVariable(Variable):
    """A Variable to stand in for Variables."""

    def __init__(self, name: str, payload=None, def_sites: ssle = ssle.bottom()):
        """
        Args:
          name: the name of the new MetaVariable
          payload: some information to carry along with this MetaVariable.
          def_sites: a set of locations where this variable was possibly defined.
        """
        super().__init__(values=self._bottom_val(), name=name, def_sites=def_sites)

        self.value = self._top_val()
        """
        The value of this MetaVariable.
        MetaVariables are taken to have unconstrained value sets.
        """

        self.payload = payload

    def __str__(self):
        return self.identifier

    def __deepcopy__(self, memodict={}):
        return type(self)(self.name,
                          self.payload,
                          copy.deepcopy(self.def_sites, memodict))


class VariableStack(LatticeElement):
    """
    A stack that holds TAC variables.
    It is also a lattice, so meet and join are defined, and they operate
    element-wise from the top of the stack down.

    The stack is taken to be of infinite capacity, with empty slots extending
    indefinitely downwards. An empty stack slot is interpreted as a Variable
    with Bottom value, for the purposes of the lattice definition.
    Thus an empty stack would be this lattice's Bottom, and a stack "filled" with
    Top Variables would be its Top.
    We therefore have a bounded lattice, but we don't need the extra complexity
    associated with the BoundedLatticeElement class.
    """

    DEFAULT_MAX = 1024
    """
    The default maximum size of a variable stack.
    Any further elements pushed to a stack that is at its capacity are discarded.
    """

    DEFAULT_MIN_MAX_SIZE = 20
    """The minimum maximum size of a variable stack."""

    def __init__(self, state: t.Iterable[Variable] = None,
                 max_size=DEFAULT_MAX, min_max_size=DEFAULT_MIN_MAX_SIZE):
        super().__init__([] if state is None else list(state))

        self.empty_pops = 0
        """The number of times the stack was popped while empty."""

        self.min_max_size = min_max_size
        """
        The minimum size of this variable stack's maximum size.
        Taking the meet of two stacks produces a stack whose maximum size is the
        smaller of the two, but at least as large as this value.
        """

        self.max_size = max_size
        """
        The maximum size of this variable stack before it overflows.
        Pushing to a full stack has no effect.
        """
        self.set_max_size(max_size)

    def __iter__(self):
        """Iteration occurs from head of stack downwards."""
        return iter(reversed(self.value))

    def __str__(self):
        return "[{}]".format(", ".join(str(v) for v in self.value))

    def __len__(self):
        return len(self.value)

    def __eq__(self, other):
        return len(self) == len(other) and \
               all(v1 == v2 for v1, v2 in
                   zip(reversed(self.value), reversed(other.value)))

    def copy(self) -> 'VariableStack':
        """
        Produce a copy of this stack, without deep copying
        the variables it contains.
        """
        new_stack = type(self)()
        new_stack.value = copy.copy(self.value)
        new_stack.empty_pops = self.empty_pops
        new_stack.max_size = self.max_size
        return new_stack

    def metafy(self) -> None:
        """
        Turn all unconstrained variables into metavariables whose labels
        are their current stack position.
        """
        for i in range(len(self)):
            var = self.value[-(i + 1)]
            if var.is_unconstrained:
                self.value[-(i + 1)] = self.__new_metavar(i, def_sites=var.def_sites)

    @staticmethod
    def __new_metavar(n: int, def_sites: ssle = ssle.bottom()) -> MetaVariable:
        """Return a MetaVariable with the given payload and a corresponding name."""
        return MetaVariable(name="S{}".format(n), payload=n, def_sites=def_sites)

    def peek(self, n: int = 0) -> Variable:
        """Return the n'th element from the top without popping anything."""
        if n >= len(self):
            return self.__new_metavar(n - len(self) + self.empty_pops)
        return self.value[-(n + 1)]

    def push(self, var: Variable) -> None:
        """Push a variable to the stack."""
        if len(self.value) < self.max_size:
            self.value.append(var)

    def pop(self) -> Variable:
        """
        Pop a variable off our symbolic stack if one exists, otherwise
        generate a variable from past the bottom.
        """
        if len(self.value):
            return self.value.pop()
        else:
            self.empty_pops += 1
            return self.__new_metavar(self.empty_pops - 1)

    def push_many(self, vs: t.Iterable[Variable]) -> None:
        """
        Push a sequence of elements onto the stack.
        Low index elements are pushed first.
        """
        for v in vs:
            self.push(v)

    def pop_many(self, n: int) -> t.List[Variable]:
        """
        Pop and return n items from the stack.
        First-popped elements inhabit low indices.
        """
        return [self.pop() for _ in range(n)]

    def dup(self, n: int) -> None:
        """Place a copy of stack[n-1] on the top of the stack."""
        items = self.pop_many(n)
        duplicated = [items[-1]] + items
        self.push_many(reversed(duplicated))

    def swap(self, n: int) -> None:
        """Swap stack[0] with stack[n]."""
        items = self.pop_many(n)
        swapped = [items[-1]] + items[1:-1] + [items[0]]
        self.push_many(reversed(swapped))

    def set_max_size(self, n: int) -> None:
        """Set this stack's maximum capacity."""
        new_size = max(self.min_max_size, n)
        self.max_size = new_size
        self.value = self.value[-new_size:]

    @classmethod
    def meet(cls, a: 'VariableStack', b: 'VariableStack') -> 'VariableStack':
        """
        Return the meet of the given stacks, taking the element-wise meets of their
        contained Variables from the top down.
        """

        pairs = zip_longest(reversed(a.value), reversed(b.value),
                            fillvalue=Variable.bottom())
        max_size = a.max_size if a.max_size < b.max_size else b.max_size
        return cls(dropwhile(lambda x: x.is_bottom,
                             [Variable.meet(*p) for p in pairs][::-1]),
                   max_size)

    @classmethod
    def join(cls, a: 'VariableStack', b: 'VariableStack') -> 'VariableStack':
        """
        Return the join of the given stacks, taking the element-wise joins of their
        contained Variables from the top down.
        """

        pairs = zip_longest(reversed(a.value), reversed(b.value),
                            fillvalue=Variable.bottom())
        max_size = a.max_size if a.max_size > b.max_size else b.max_size
        return cls([Variable.join(*p) for p in pairs][::-1], max_size)

    @classmethod
    def join_all(cls, elements: t.Iterable['VariableStack']) -> 'VariableStack':
        """
        Return the common meet of the given sequence; an empty sequence
        yields an empty stack.
        """
        return super().join_all(elements, initial=VariableStack())<|MERGE_RESOLUTION|>--- conflicted
+++ resolved
@@ -159,21 +159,14 @@
     def __str__(self):
         if self.is_unconstrained:
             return self.identifier
-<<<<<<< HEAD
         elif self.is_const:
             if settings.output_replace_var_values or self.identifier == "C":
                 return hex(self.const_value)
             else:
                 return self.identifier
         else:
-            val_str = ", ".join([hex(val) for val in self.value])
+            val_str = ", ".join(hex(val) for val in sorted(self.value))
             return "{{{}}}".format(val_str)
-=======
-        if self.is_const:
-            return hex(self.const_value)
-        val_str = ", ".join(hex(val) for val in sorted(self.value))
-        return "{{{}}}".format(val_str)
->>>>>>> 6f19aadd
 
     def __repr__(self):
         return "<{0} object {1}, {2}>".format(
@@ -183,11 +176,8 @@
         )
 
     def __eq__(self, other):
-<<<<<<< HEAD
         if self.is_const:
             return self.const_value == other
-=======
->>>>>>> 6f19aadd
         return self.value == other
 
     def __hash__(self):
