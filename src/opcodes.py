--- conflicted
+++ resolved
@@ -260,19 +260,12 @@
 
 
 def opcode_by_value(val:int) -> OpCode:
-<<<<<<< HEAD
   """
   Mapping: Retrieves the OpCode object with the given value.
 
   Throws:
     LookupError: if there is no opcode defined with the given value.
   """
-  if val not in OPCODES:
+  if val not in BYTECODES:
     raise LookupError("No opcode with value '{}'.".format(val))
-  return OPCODES[val]
-=======
-  """Mapping: Retrieves the OpCode object with the given value."""
-  if val not in BYTECODES:
-    raise Exception("No opcode with value '{}'.".format(val))
-  return BYTECODES[val]
->>>>>>> d048dce2
+  return BYTECODES[val]