"""opcodes.py: Definitions of all EVM opcodes, and related utility functions."""

class OpCode:
  """An EVM opcode."""

  def __init__(self, name:str, code:int, pop:int, push:int):
    """
    Args:
      name (str): Human-readable opcode.
      code (int): The instruction byte itself.
      pop (int): The number of stack elements this op pops.
      push (int): The number of stack elements this op pushes.
    """
    self.name = name
    self.code = code
    self.pop = pop
    self.push = push

  def stack_delta(self) -> int:
    """Return the net effect on the stack size of running this operation."""
    return self.push - self.pop

  def __str__(self) -> str:
    return self.name

  def __repr__(self) -> str:
    return "<{0} object {1}, {2}>".format(
      self.__class__.__name__,
      hex(id(self)),
      self.__str__()
    )

  def __eq__(self, other) -> bool:
    return self.code == other.code

  def __hash__(self) -> int:
    return self.code.__hash__()

  def is_push(self) -> bool:
    """Predicate: opcode is a push operation."""
    return PUSH1.code <= self.code <= PUSH32.code

  def is_swap(self) -> bool:
    """Predicate: opcode is a swap operation."""
    return SWAP1.code <= self.code <= SWAP16.code

  def is_dup(self) -> bool:
    """Predicate: opcode is a dup operation."""
    return DUP1.code <= self.code <= DUP16.code

  def is_log(self) -> bool:
    """Predicate: opcode is a log operation."""
    return LOG0.code <= self.code <= LOG4.code

  def is_arithmetic(self) -> bool:
    """Predicate: opcode's result can be calculated from its inputs alone."""
    return (ADD.code <= self.code <= SIGNEXTEND.code) or \
           (LT.code <= self.code <= BYTE.code)

  def alters_flow(self) -> bool:
    """Predicate: opcode alters EVM control flow."""
    return self.code in [JUMP.code, JUMPI.code, RETURN.code,
                         SUICIDE.code, STOP.code, THROW.code]

  def halts(self) -> bool:
    """Predicate: opcode causes the EVM to halt."""
    return self.code in [STOP.code, RETURN.code, SUICIDE.code, THROW.code]

  def push_len(self) -> int:
    """Return the number of bytes the given PUSH instruction pushes."""
    return self.code - PUSH1.code + 1 if self.is_push() else 0

  def log_len(self) -> int:
    """Return the number of topics the given LOG instruction includes."""
    return self.code - LOG0.code if self.is_log() else 0


# Construct all EVM opcodes

# Arithmetic Ops and STOP
STOP       = OpCode("STOP",       0x00, 0, 0)
ADD        = OpCode("ADD",        0x01, 2, 1)
MUL        = OpCode("MUL",        0x02, 2, 1)
SUB        = OpCode("SUB",        0x03, 2, 1)
DIV        = OpCode("DIV",        0x04, 2, 1)
SDIV       = OpCode("SDIV",       0x05, 2, 1)
MOD        = OpCode("MOD",        0x06, 2, 1)
SMOD       = OpCode("SMOD",       0x07, 2, 1)
ADDMOD     = OpCode("ADDMOD",     0x08, 3, 1)
MULMOD     = OpCode("MULMOD",     0x09, 3, 1)
EXP        = OpCode("EXP",        0x0a, 2, 1)
SIGNEXTEND = OpCode("SIGNEXTEND", 0x0b, 2, 1)

# Comparison and Bitwise Logic
LT     = OpCode("LT",     0x10, 2, 1)
GT     = OpCode("GT",     0x11, 2, 1)
SLT    = OpCode("SLT",    0x12, 2, 1)
SGT    = OpCode("SGT",    0x13, 2, 1)
EQ     = OpCode("EQ",     0x14, 2, 1)
ISZERO = OpCode("ISZERO", 0x15, 1, 1)
AND    = OpCode("AND",    0x16, 2, 1)
OR     = OpCode("OR",     0x17, 2, 1)
XOR    = OpCode("XOR",    0x18, 2, 1)
NOT    = OpCode("NOT",    0x19, 1, 1)
BYTE   = OpCode("BYTE",   0x1a, 2, 1)

SHA3 = OpCode("SHA3", 0x20, 2, 1)

# Environmental Information
ADDRESS      = OpCode("ADDRESS",      0x30, 0, 1)
BALANCE      = OpCode("BALANCE",      0x31, 1, 1)
ORIGIN       = OpCode("ORIGIN",       0x32, 0, 1)
CALLER       = OpCode("CALLER",       0x33, 0, 1)
CALLVALUE    = OpCode("CALLVALUE",    0x34, 0, 1)
CALLDATALOAD = OpCode("CALLDATALOAD", 0x35, 1, 1)
CALLDATASIZE = OpCode("CALLDATASIZE", 0x36, 0, 1)
CALLDATACOPY = OpCode("CALLDATACOPY", 0x37, 3, 0)
CODESIZE     = OpCode("CODESIZE",     0x38, 0, 1)
CODECOPY     = OpCode("CODECOPY",     0x39, 3, 0)
GASPRICE     = OpCode("GASPRICE",     0x3a, 0, 1)
EXTCODESIZE  = OpCode("EXTCODESIZE",  0x3b, 1, 1)
EXTCODECOPY  = OpCode("EXTCODECOPY",  0x3c, 4, 0)

# Block Information
BLOCKHASH  = OpCode("BLOCKHASH",  0x40, 1, 1)
COINBASE   = OpCode("COINBASE",   0x41, 0, 1)
TIMESTAMP  = OpCode("TIMESTAMP",  0x42, 0, 1)
NUMBER     = OpCode("NUMBER",     0x43, 0, 1)
DIFFICULTY = OpCode("DIFFICULTY", 0x44, 0, 1)
GASLIMIT   = OpCode("GASLIMIT",   0x45, 0, 1)

# Stack, Memory, Storage, Flow
POP      = OpCode("POP",      0x50, 1, 0)
MLOAD    = OpCode("MLOAD",    0x51, 1, 1)
MSTORE   = OpCode("MSTORE",   0x52, 2, 0)
MSTORE8  = OpCode("MSTORE8",  0x53, 2, 0)
SLOAD    = OpCode("SLOAD",    0x54, 1, 1)
SSTORE   = OpCode("SSTORE",   0x55, 2, 0)
JUMP     = OpCode("JUMP",     0x56, 1, 0)
JUMPI    = OpCode("JUMPI",    0x57, 2, 0)
PC       = OpCode("PC",       0x58, 0, 1)
MSIZE    = OpCode("MSIZE",    0x59, 0, 1)
GAS      = OpCode("GAS",      0x5a, 0, 1)
JUMPDEST = OpCode("JUMPDEST", 0x5b, 0, 0)

PUSH1  = OpCode("PUSH1",  0x60, 0, 1)
PUSH2  = OpCode("PUSH2",  0x61, 0, 1)
PUSH3  = OpCode("PUSH3",  0x62, 0, 1)
PUSH4  = OpCode("PUSH4",  0x63, 0, 1)
PUSH5  = OpCode("PUSH5",  0x64, 0, 1)
PUSH6  = OpCode("PUSH6",  0x65, 0, 1)
PUSH7  = OpCode("PUSH7",  0x66, 0, 1)
PUSH8  = OpCode("PUSH8",  0x67, 0, 1)
PUSH9  = OpCode("PUSH9",  0x68, 0, 1)
PUSH10 = OpCode("PUSH10", 0x69, 0, 1)
PUSH11 = OpCode("PUSH11", 0x6a, 0, 1)
PUSH12 = OpCode("PUSH12", 0x6b, 0, 1)
PUSH13 = OpCode("PUSH13", 0x6c, 0, 1)
PUSH14 = OpCode("PUSH14", 0x6d, 0, 1)
PUSH15 = OpCode("PUSH15", 0x6e, 0, 1)
PUSH16 = OpCode("PUSH16", 0x6f, 0, 1)
PUSH17 = OpCode("PUSH17", 0x70, 0, 1)
PUSH18 = OpCode("PUSH18", 0x71, 0, 1)
PUSH19 = OpCode("PUSH19", 0x72, 0, 1)
PUSH20 = OpCode("PUSH20", 0x73, 0, 1)
PUSH21 = OpCode("PUSH21", 0x74, 0, 1)
PUSH22 = OpCode("PUSH22", 0x75, 0, 1)
PUSH23 = OpCode("PUSH23", 0x76, 0, 1)
PUSH24 = OpCode("PUSH24", 0x77, 0, 1)
PUSH25 = OpCode("PUSH25", 0x78, 0, 1)
PUSH26 = OpCode("PUSH26", 0x79, 0, 1)
PUSH27 = OpCode("PUSH27", 0x7a, 0, 1)
PUSH28 = OpCode("PUSH28", 0x7b, 0, 1)
PUSH29 = OpCode("PUSH29", 0x7c, 0, 1)
PUSH30 = OpCode("PUSH30", 0x7d, 0, 1)
PUSH31 = OpCode("PUSH31", 0x7e, 0, 1)
PUSH32 = OpCode("PUSH32", 0x7f, 0, 1)

DUP1  = OpCode("DUP1",  0x80, 1, 2)
DUP2  = OpCode("DUP2",  0x81, 2, 3)
DUP3  = OpCode("DUP3",  0x82, 3, 4)
DUP4  = OpCode("DUP4",  0x83, 4, 5)
DUP5  = OpCode("DUP5",  0x84, 5, 6)
DUP6  = OpCode("DUP6",  0x85, 6, 7)
DUP7  = OpCode("DUP7",  0x86, 7, 8)
DUP8  = OpCode("DUP8",  0x87, 8, 9)
DUP9  = OpCode("DUP9",  0x88, 9, 10)
DUP10 = OpCode("DUP10", 0x89, 10, 11)
DUP11 = OpCode("DUP11", 0x8a, 11, 12)
DUP12 = OpCode("DUP12", 0x8b, 12, 13)
DUP13 = OpCode("DUP13", 0x8c, 13, 14)
DUP14 = OpCode("DUP14", 0x8d, 14, 15)
DUP15 = OpCode("DUP15", 0x8e, 15, 16)
DUP16 = OpCode("DUP16", 0x8f, 16, 17)

SWAP1  = OpCode("SWAP1",  0x90, 2, 2)
SWAP2  = OpCode("SWAP2",  0x91, 3, 3)
SWAP3  = OpCode("SWAP3",  0x92, 4, 4)
SWAP4  = OpCode("SWAP4",  0x93, 5, 5)
SWAP5  = OpCode("SWAP5",  0x94, 6, 6)
SWAP6  = OpCode("SWAP6",  0x95, 7, 7)
SWAP7  = OpCode("SWAP7",  0x96, 8, 8)
SWAP8  = OpCode("SWAP8",  0x97, 9, 9)
SWAP9  = OpCode("SWAP9",  0x98, 10, 10)
SWAP10 = OpCode("SWAP10", 0x99, 11, 11)
SWAP11 = OpCode("SWAP11", 0x9a, 12, 12)
SWAP12 = OpCode("SWAP12", 0x9b, 13, 13)
SWAP13 = OpCode("SWAP13", 0x9c, 14, 14)
SWAP14 = OpCode("SWAP14", 0x9d, 15, 15)
SWAP15 = OpCode("SWAP15", 0x9e, 16, 16)
SWAP16 = OpCode("SWAP16", 0x9f, 17, 17)

# Logging
LOG0 = OpCode("LOG0", 0xa0, 2, 0)
LOG1 = OpCode("LOG1", 0xa1, 3, 0)
LOG2 = OpCode("LOG2", 0xa2, 4, 0)
LOG3 = OpCode("LOG3", 0xa3, 5, 0)
LOG4 = OpCode("LOG4", 0xa4, 6, 0)

# System Operations
CREATE       = OpCode("CREATE",       0xf0, 3, 1)
CALL         = OpCode("CALL",         0xf1, 7, 1)
CALLCODE     = OpCode("CALLCODE",     0xf2, 7, 1)
RETURN       = OpCode("RETURN",       0xf3, 2, 0)
DELEGATECALL = OpCode("DELEGATECALL", 0xf4, 7, 1)
SUICIDE      = OpCode("SUICIDE",      0xff, 1, 0)

# TAC Operations
# These are not EVM opcodes, but they are used by the three-address code
NOP    = OpCode("NOP", -1, 0, 0)
CONST  = OpCode("CONST", -2, 0, 0)
LOG    = OpCode("LOG", -3, 0, 0)
THROW  = OpCode("THROW", -4, 0, 0)
THROWI = OpCode("THROWI", -5, 0, 0)


# Produce mappings from names and instruction codes to opcode objects
OPCODES = {
    code.name: code
    for code in globals().values()
    if isinstance(code, OpCode)
}
"""Dictionary mapping of opcode string names to EVM OpCode objects"""

<<<<<<< HEAD
=======
# Handle incorrect opcode name from go-ethereum disasm
>>>>>>> f9e34d9c
OPCODES["TXGASPRICE"] = OPCODES["GASPRICE"]

BYTECODES = {code.code: code for code in OPCODES.values()}
"""Dictionary mapping of byte values to EVM OpCode objects"""


def opcode_by_name(name:str) -> OpCode:
  """
  Mapping: Retrieves the named OpCode object (case-insensitive).

  Throws:
    LookupError: if there is no opcode defined with the given name.
  """
  name = name.upper()
  if name not in OPCODES:
    raise LookupError("No opcode named '{}'.".format(name))
  return OPCODES[name]


def opcode_by_value(val:int) -> OpCode:
  """
  Mapping: Retrieves the OpCode object with the given value.

  Throws:
    LookupError: if there is no opcode defined with the given value.
  """
  if val not in BYTECODES:
    raise LookupError("No opcode with value '{}'.".format(val))
  return BYTECODES[val]<|MERGE_RESOLUTION|>--- conflicted
+++ resolved
@@ -242,10 +242,7 @@
 }
 """Dictionary mapping of opcode string names to EVM OpCode objects"""
 
-<<<<<<< HEAD
-=======
 # Handle incorrect opcode name from go-ethereum disasm
->>>>>>> f9e34d9c
 OPCODES["TXGASPRICE"] = OPCODES["GASPRICE"]
 
 BYTECODES = {code.code: code for code in OPCODES.values()}
